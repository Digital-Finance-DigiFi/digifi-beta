
import numpy as np
<<<<<<< HEAD
# TODO: Add error function
=======
# TODO: Add error function (SciPy)
# TODO: Add numerical solver to replace fsolve (SciPy)
>>>>>>> e75377a6
# TODO: Add incomplete beta function
# TODO: Add minimize (SciPy)

PI = 3.141592653589793

def factorial(n: int) -> int:
    """
    Factorial of n defined through a recursion.
    """
    n = int(n)
    if n==0:
        return 1
    return n*factorial(n=n-1)

def sqrt(n: float) -> float:
    """
    Square root of n.
    """
    n = float(n)
    return n**0.5


def n_choose_r(n: int, r: int) -> int:
    """
    nCr: n choose r
    """
    n = int(n)
    r = int(r)
    return factorial(n=n)/(factorial(n=n-r)*factorial(n=r))

def erf(n: float, terms: int=20) -> float:
    """
    Taylor series expansion to the 20th (tested for the optimal value)
    """
    total = 0
    for n in range(terms):
        total += ((-1)**n) * (n**(2*n + 1)) / (factorial(n) * (2*n + 1))
    return (2 / sqrt(PI)) * total

def numerical_solver():
    """
    Numerical solver
    https://math.stackexchange.com/questions/3642041/what-is-the-function-fsolve-in-python-doing-mathematically
    https://github.com/scipy/scipy/blob/d0a431ac40a47fa849a9db5884b5e5b88069f5ee/scipy/optimize/minpack.py#L46
    extremely hard to imeplement without the actual source code because the MINPACK's algortihm is very complex which
    would take too much time to implement. My suggestion is to import scipy partially which could help with other functions as well
    """


def incomplete_beta_function():
    """
    Incomplete beta function, continued fraction expansion
    https://dlmf.nist.gov/8.17#E24
    """
    


def minimize():
    """
    Minimize
    """<|MERGE_RESOLUTION|>--- conflicted
+++ resolved
@@ -1,69 +1,66 @@
-
-import numpy as np
-<<<<<<< HEAD
-# TODO: Add error function
-=======
-# TODO: Add error function (SciPy)
-# TODO: Add numerical solver to replace fsolve (SciPy)
->>>>>>> e75377a6
-# TODO: Add incomplete beta function
-# TODO: Add minimize (SciPy)
-
-PI = 3.141592653589793
-
-def factorial(n: int) -> int:
-    """
-    Factorial of n defined through a recursion.
-    """
-    n = int(n)
-    if n==0:
-        return 1
-    return n*factorial(n=n-1)
-
-def sqrt(n: float) -> float:
-    """
-    Square root of n.
-    """
-    n = float(n)
-    return n**0.5
-
-
-def n_choose_r(n: int, r: int) -> int:
-    """
-    nCr: n choose r
-    """
-    n = int(n)
-    r = int(r)
-    return factorial(n=n)/(factorial(n=n-r)*factorial(n=r))
-
-def erf(n: float, terms: int=20) -> float:
-    """
-    Taylor series expansion to the 20th (tested for the optimal value)
-    """
-    total = 0
-    for n in range(terms):
-        total += ((-1)**n) * (n**(2*n + 1)) / (factorial(n) * (2*n + 1))
-    return (2 / sqrt(PI)) * total
-
-def numerical_solver():
-    """
-    Numerical solver
-    https://math.stackexchange.com/questions/3642041/what-is-the-function-fsolve-in-python-doing-mathematically
-    https://github.com/scipy/scipy/blob/d0a431ac40a47fa849a9db5884b5e5b88069f5ee/scipy/optimize/minpack.py#L46
-    extremely hard to imeplement without the actual source code because the MINPACK's algortihm is very complex which
-    would take too much time to implement. My suggestion is to import scipy partially which could help with other functions as well
-    """
-
-
-def incomplete_beta_function():
-    """
-    Incomplete beta function, continued fraction expansion
-    https://dlmf.nist.gov/8.17#E24
-    """
-    
-
-
-def minimize():
-    """
-    Minimize
+
+import numpy as np
+
+# TODO: Add error function (SciPy)
+# TODO: Add numerical solver to replace fsolve (SciPy)
+# TODO: Add incomplete beta function
+# TODO: Add minimize (SciPy)
+
+PI = 3.141592653589793
+
+def factorial(n: int) -> int:
+    """
+    Factorial of n defined through a recursion.
+    """
+    n = int(n)
+    if n==0:
+        return 1
+    return n*factorial(n=n-1)
+
+def sqrt(n: float) -> float:
+    """
+    Square root of n.
+    """
+    n = float(n)
+    return n**0.5
+
+
+def n_choose_r(n: int, r: int) -> int:
+    """
+    nCr: n choose r
+    """
+    n = int(n)
+    r = int(r)
+    return factorial(n=n)/(factorial(n=n-r)*factorial(n=r))
+
+def erf(n: float, terms: int=20) -> float:
+    """
+    Taylor series expansion to the 20th (tested for the optimal value)
+    """
+    total = 0
+    for n in range(terms):
+        total += ((-1)**n) * (n**(2*n + 1)) / (factorial(n) * (2*n + 1))
+    return (2 / sqrt(PI)) * total
+
+def numerical_solver():
+    """
+    Numerical solver
+    https://math.stackexchange.com/questions/3642041/what-is-the-function-fsolve-in-python-doing-mathematically
+    https://github.com/scipy/scipy/blob/d0a431ac40a47fa849a9db5884b5e5b88069f5ee/scipy/optimize/minpack.py#L46
+    extremely hard to imeplement without the actual source code because the MINPACK's algortihm is very complex which
+    would take too much time to implement. My suggestion is to import scipy partially which could help with other functions as well
+    """
+
+
+def incomplete_beta_function():
+    """
+    Incomplete beta function, continued fraction expansion
+    https://dlmf.nist.gov/8.17#E24
+    """
+    
+
+
+def minimize():
+    """
+    Minimize
     """